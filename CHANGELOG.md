--- conflicted
+++ resolved
@@ -1,39 +1,9 @@
-<<<<<<< HEAD
-
 # BETA releases
 
 ### 3.0.0-beta1
 - Attribute manager changes
 
 # Official releases
-
-### 2.5.0 - Fixes to examples
-
-- Fixes to examples
-- Cleanup example code
-- Program.render() now takes a map of uniforms,
-  reducing need to "set" uniforms before render.
-- Experimental `requestAnimationFrame` replacement class
-
-
-### 2.4.2 - Bugfix for redraw flag management
-
-- Fix redrawFlag names
-
-
-### 2.4.1 - Bugfix for headless mode
-
-- Add headless.js to exported files
-
-
-### 2.4.0 - Improve change detection
-
-- Redraw flag management improvements
-
-
-### 2.3.0 - Decoupled headless-gl dependency
-=======
->>>>>>> 81db221b
 
 ### 2.5.0 - Fixes to examples
 - Fixes to examples
